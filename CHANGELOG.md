--- conflicted
+++ resolved
@@ -6,12 +6,8 @@
 ### Features
 ### UI Improvements
 1. [#1796](https://github.com/influxdata/chronograf/pull/1796): Add spinner to indicate data is being written
-<<<<<<< HEAD
-1. [#1800](https://github.com/influxdata/chronograf/pull/1796): Embiggen text area for line protocol manual entry in Data Explorer's Write Data overlay
+1. [#1800](https://github.com/influxdata/chronograf/pull/1800): Embiggen text area for line protocol manual entry in Data Explorer's Write Data overlay
 1. [#1812](https://github.com/influxdata/chronograf/pull/1812): Improve error message when request for Status Page News Feed fails
-=======
-1. [#1800](https://github.com/influxdata/chronograf/pull/1800): Embiggen text area for line protocol manual entry in Data Explorer's Write Data overlay
->>>>>>> a9789afe
 
 ## v1.3.5.0 [2017-07-27]
 ### Bug Fixes
